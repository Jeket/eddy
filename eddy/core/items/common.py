--- conflicted
+++ resolved
@@ -39,7 +39,10 @@
 from PyQt5 import QtGui
 from PyQt5 import QtWidgets
 
-from eddy.core.commands.labels import CommandLabelChange,Compute_RC_with_spaces
+from eddy.core.commands.project import CommandProjectDisconnectSpecificSignals, CommandProjectConnectSpecificSignals
+from eddy.core.commands.nodes_2 import CommandProjetSetIRIPrefixesNodesDict
+from eddy.core.commands.nodes_2 import CommandNodeSetRemainingCharacters
+from eddy.core.commands.labels import CommandLabelChange, NewlineFeedInsensitive, Compute_RC_with_spaces
 from eddy.core.datatypes.graphol import Item
 from eddy.core.datatypes.misc import DiagramMode
 from eddy.core.datatypes.qt import Font
@@ -67,11 +70,7 @@
         Returns the diagram holding this item (alias for DiagramItemMixin.scene()).
         :rtype: Diagram
         """
-        #return self.scene()
-        if self.scene():
-            return self.scene()
-        else:
-            return self._diagram_
+        return self.scene()
 
     @property
     def project(self):
@@ -119,19 +118,10 @@
         Returns True if this element is a node, False otherwise.
         :rtype: bool
         """
-        return Item.ConceptNode <= self.type() < Item.InclusionEdge or Item.ConceptIRINode <= self.type() <=Item.IndividualIRINode
-
-    def isIRINode(self):
-        """
-        Returns True if this element is a node that is associated to an IRI, False otherwise.
-        :rtype: bool
-        """
-        return Item.ConceptIRINode <= self.type() <=Item.IndividualIRINode
-
-    def connectSignals(self):
-        pass
-
-class AbstractItem(QtWidgets.QGraphicsObject, DiagramItemMixin):
+        return Item.ConceptNode <= self.type() < Item.InclusionEdge
+
+
+class AbstractItem(QtWidgets.QGraphicsItem, DiagramItemMixin):
     """
     Base class for all the diagram items.
     """
@@ -147,7 +137,6 @@
         :type id: str
         """
         super().__init__(**kwargs)
-        self._diagram_ = diagram
         self.id = id or diagram.guid.next(self.Prefix)
 
     #############################################
@@ -318,34 +307,14 @@
         self.setText(self.template)
         self.setTextInteractionFlags(QtCore.Qt.NoTextInteraction)
 
-        self.customFont = False
-
         document = self.document()
         connect(document.contentsChange[int, int, int], self.onContentsChanged)
 
         self.old_text = None
 
-    def setCustomFont(self, font):
-        self.customFont = True
-
-        # COMPUTE POSITION DISPLACEMENT (TO PRESERVE ALIGNMENT)
-        bbox = QtGui.QFontMetrics(self.font()).boundingRect(self.text())
-        nbbox = QtGui.QFontMetrics(font).boundingRect(self.text())
-        dx = (bbox.width() - nbbox.width()) / 2
-        dy = (bbox.height() - nbbox.height()) / 2
-        # UPDATE THE DOCUMENT FONT AND ADJUST ITEM SIZE AND POSITION
-        self.setFont(font)
-        self.adjustSize()
-        self.moveBy(dx, dy)
-
     #############################################
     #   EVENTS
     #################################
-
-    '''
-    def setFont(self, font: QtGui.QFont) -> None:
-        super().setFont(font)
-    '''
 
     def sceneEvent(self, event: QtCore.QEvent) -> bool:
         """
@@ -354,18 +323,6 @@
         :type event: QtCore.QEvent
         :rtype: bool
         """
-<<<<<<< HEAD
-        if event.type() == QtCore.QEvent.FontChange and not self.customFont:
-            # COMPUTE POSITION DISPLACEMENT (TO PRESERVE ALIGNMENT)
-            bbox = QtGui.QFontMetrics(self.font()).boundingRect(self.text())
-            nbbox = QtGui.QFontMetrics(self.diagram.font()).boundingRect(self.text())
-            dx = (bbox.width() - nbbox.width()) / 2
-            dy = (bbox.height() - nbbox.height()) / 2
-            # UPDATE THE DOCUMENT FONT AND ADJUST ITEM SIZE AND POSITION
-            self.setFont(Font(font=self.diagram.font(), weight=Font.Light))
-            self.adjustSize()
-            self.moveBy(dx, dy)
-=======
         if event.type() == QtCore.QEvent.FontChange:
             nfont = Font(font=self.diagram.font(), weight=Font.Light)
             if self.font() != nfont:
@@ -374,7 +331,6 @@
                 self.setFont(nfont)
                 self.setAlignment(self.alignment())
                 self.setPos(npos)
->>>>>>> 0cc2de8f
             # CASCADE THE EVENT TO EACH CHILD ITEM
             for item in self.childItems():
                 self.diagram.sendEvent(item, event)
@@ -452,14 +408,16 @@
 
                     self.setText(self.old_text)
 
+                    commands.append(CommandProjectDisconnectSpecificSignals(self.project))
                     commands.append(CommandLabelChange(self.diagram, node, self.old_text, currentData))
 
                     #commands.append(CommandNodeSetRemainingCharacters(node.remaining_characters, new_remaining_characters, node, self.project, regenerate_label=False))
+                    commands.append(CommandProjetSetIRIPrefixesNodesDict(self.project, Duplicate_dict_2, Duplicate_dict_1, [old_iri, new_iri], [node]))
+                    commands.append(CommandNodeSetRemainingCharacters(node.remaining_characters, new_remaining_characters, node, self.project, regenerate_label=False))
                     #commands.append(CommandProjetSetIRIPrefixesNodesDict(self.project, Duplicate_dict_2, Duplicate_dict_1, [old_iri, new_iri], [node]))
-                    #commands.append(CommandNodeSetRemainingCharacters(node.remaining_characters, new_remaining_characters, node, self.project, regenerate_label=False))
-                    #commands.append(CommandProjetSetIRIPrefixesNodesDict(self.project, Duplicate_dict_2, Duplicate_dict_1, [old_iri, new_iri], [node]))
 
                     commands.append(CommandLabelChange(self.diagram, node, self.old_text, currentData))
+                    commands.append(CommandProjectConnectSpecificSignals(self.project))
 
                 else:
                     self.setText(self.old_text)
@@ -490,6 +448,9 @@
                     #print('currentData', currentData)
                     #print('currentData_processed',currentData_processed)
 
+                    commands.append(CommandProjectDisconnectSpecificSignals(self.project))
+
+                    commands.append(CommandNodeSetRemainingCharacters(node.remaining_characters, currentData_processed, node, self.project))
                     """
                     if NewlineFeedInsensitive(node.remaining_characters,currentData_processed).result() is True:
                         commands.append(
@@ -497,6 +458,7 @@
                     else:
                         commands.append(CommandNodeSetRemainingCharacters(node.remaining_characters, currentData_processed, node, self.project))
                     """
+                    commands.append(CommandProjectConnectSpecificSignals(self.project))
 
                 if any(commands):
                     self.session.undostack.beginMacro('edit {0} AbstractLabel >> focusOutEvent'.format(node.name))
@@ -553,10 +515,6 @@
         :type mouseEvent: QGraphicsSceneMouseEvent
         """
         if self.isEditable():
-            if self._parent:
-                self._parent.mouseDoubleClickEvent(mouseEvent)
-                return
-
             super().mouseDoubleClickEvent(mouseEvent)
 
             self.old_text = self.text()
@@ -691,13 +649,10 @@
         """
         if len(__args) == 1:
             pos = __args[0]
-            print('SetPos called with arg[0]={}'.format(pos))
         elif len(__args) == 2:
             pos = QtCore.QPointF(__args[0], __args[1])
-            print('SetPos called with arg[0]={}'.format(pos))
         else:
             raise TypeError('too many arguments; expected {0}, got {1}'.format(2, len(__args)))
-        #super().setPos(pos)
         super().setPos(pos - QtCore.QPointF(self.width() / 2, self.height() / 2))
 
     def setText(self, text):
