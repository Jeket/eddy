# -*- coding: utf-8 -*-

##########################################################################
#                                                                        #
#  Eddy: a graphical editor for the specification of Graphol ontologies  #
#  Copyright (C) 2015 Daniele Pantaleone <danielepantaleone@me.com>      #
#                                                                        #
#  This program is free software: you can redistribute it and/or modify  #
#  it under the terms of the GNU General Public License as published by  #
#  the Free Software Foundation, either version 3 of the License, or     #
#  (at your option) any later version.                                   #
#                                                                        #
#  This program is distributed in the hope that it will be useful,       #
#  but WITHOUT ANY WARRANTY; without even the implied warranty of        #
#  MERCHANTABILITY or FITNESS FOR A PARTICULAR PURPOSE. See the          #
#  GNU General Public License for more details.                          #
#                                                                        #
#  You should have received a copy of the GNU General Public License     #
#  along with this program. If not, see <http://www.gnu.org/licenses/>.  #
#                                                                        #
#  #####################                          #####################  #
#                                                                        #
#  Graphol is developed by members of the DASI-lab group of the          #
#  Dipartimento di Ingegneria Informatica, Automatica e Gestionale       #
#  A.Ruberti at Sapienza University of Rome: http://www.dis.uniroma1.it  #
#                                                                        #
#     - Domenico Lembo <lembo@dis.uniroma1.it>                           #
#     - Valerio Santarelli <santarelli@dis.uniroma1.it>                  #
#     - Domenico Fabio Savo <savo@dis.uniroma1.it>                       #
#     - Daniele Pantaleone <pantaleone@dis.uniroma1.it>                  #
#     - Marco Console <console@dis.uniroma1.it>                          #
#                                                                        #
##########################################################################


from PyQt5 import QtCore
from PyQt5 import QtGui
from PyQt5 import QtWidgets
from PyQt5.QtCore import Qt
from PyQt5.QtWidgets import QAbstractItemView

from eddy.core.commands.iri import CommandIRIRemoveAnnotation, CommandCommmonSubstringIRIsRefactor
from eddy.core.commands.project import CommandProjectAddPrefix, CommandProjectRemovePrefix, \
    CommandProjectModifyPrefixResolution, CommandProjectModifyNamespacePrefix, CommandProjectAddAnnotationProperty, \
    CommandProjectRemoveAnnotationProperty, CommandProjectSetOntologyIRIAndVersion, \
    CommandProjectSetProjectLabelFromSimpleNameAndLanguage
from eddy.core.owl import IllegalPrefixError, IllegalNamespaceError, AnnotationAssertion

from eddy.core.common import HasWidgetSystem
from eddy.core.functions.signals import connect
from eddy.core.output import getLogger
from eddy.ui.annotation_assertion import AnnotationAssertionBuilderDialog
from eddy.ui.fields import StringField, ComboBox, CheckBox
from eddy.ui.message_box import MessageBoxFactory, MsgBoxType

LOGGER = getLogger()


class OntologyManagerDialog(QtWidgets.QDialog, HasWidgetSystem):
    """
    This class implements the 'Ontology Manager' dialog.
    """

    noPrefixString = ''
    emptyString = ''

    def __init__(self, session):
        """
        Initialize the Ontology Manager dialog.
        :type session: Session
        """
        super().__init__(session)

<<<<<<< HEAD
        settings = QtCore.QSettings()
=======
        self.addingNewPrefix = False
        self.prefixIndexMap = {}
        self.project = session.project

>>>>>>> 9e3d0cc1

        #############################################
        # GENERAL TAB
        #################################

        ## ONTOLOGY PROPERTIES GROUP

        iriLabel = QtWidgets.QLabel(self, objectName='ontology_iri_label')
        iriLabel.setText('Ontology IRI')
        self.addWidget(iriLabel)

        iriField = StringField(self, objectName='ontology_iri_field')
<<<<<<< HEAD
=======
        connect(iriField.textEdited, self.onOntologyIriOrVersionEdited)
        iriField.setFont(Font('Roboto', 13))
>>>>>>> 9e3d0cc1
        iriField.setPlaceholderText('e.g. http://example.com/ontologies/myontology/')
        self.addWidget(iriField)

        versionLabel = QtWidgets.QLabel(self, objectName='ontology_version_label')
        versionLabel.setText('Ontology Version IRI')
        self.addWidget(versionLabel)

        versionField = StringField(self, objectName='ontology_version_field')
<<<<<<< HEAD
=======
        connect(versionField.textEdited,self.onOntologyIriOrVersionEdited)
        versionField.setFont(Font('Roboto', 13))
>>>>>>> 9e3d0cc1
        versionField.setPlaceholderText('e.g. http://example.com/ontologies/myontology/1.0')
        self.addWidget(versionField)

        saveBtn = QtWidgets.QPushButton('Save', objectName='save_ont_iri_version_button')
        saveBtn.setEnabled(False)
        connect(saveBtn.clicked, self.saveOntologyIRIAndVersion)
        self.addWidget(saveBtn)

        formlayout = QtWidgets.QFormLayout()
        formlayout.addRow(self.widget('ontology_iri_label'), self.widget('ontology_iri_field'))
        formlayout.addRow(self.widget('ontology_version_label'), self.widget('ontology_version_field'))

        boxlayout = QtWidgets.QHBoxLayout()
        boxlayout.setAlignment(QtCore.Qt.AlignCenter)
        boxlayout.addWidget(self.widget('save_ont_iri_version_button'))

        outerFormLayout = QtWidgets.QFormLayout()
        outerFormLayout.addRow(formlayout)
        outerFormLayout.addRow(boxlayout)
        groupbox = QtWidgets.QGroupBox('Ontology IRI', self, objectName='ontology_iri_widget')
        groupbox.setLayout(outerFormLayout)
        self.addWidget(groupbox)

        ## ONTOLOGY IMPORTS GROUP

        table = QtWidgets.QTableWidget(0, 2, self, objectName='ontology_imports_table_widget')
        table.setHorizontalHeaderLabels(['Name', 'Ontology IRI'])
        table.horizontalHeader().setStretchLastSection(True)
        table.horizontalHeader().setSectionsClickable(False)
        table.horizontalHeader().setMinimumSectionSize(130)
        table.horizontalHeader().setSectionsClickable(False)
        table.verticalHeader().setVisible(False)
        table.verticalHeader().setSectionsClickable(False)
        table.setSelectionBehavior(QtWidgets.QAbstractItemView.SelectRows)
        self.addWidget(table)

        addBtn = QtWidgets.QPushButton('Add', objectName='ontology_imports_add_button')
        delBtn = QtWidgets.QPushButton('Remove', objectName='ontology_imports_delete_button')
        connect(addBtn.clicked, self.addOntologyImport)
        connect(delBtn.clicked, self.removeOntologyImport)
        self.addWidget(addBtn)
        self.addWidget(delBtn)

        boxlayout = QtWidgets.QHBoxLayout()
        boxlayout.setAlignment(QtCore.Qt.AlignCenter)
        boxlayout.addWidget(self.widget('ontology_imports_add_button'))
        boxlayout.addWidget(self.widget('ontology_imports_delete_button'))

        formlayout = QtWidgets.QFormLayout()
        formlayout.addRow(self.widget('ontology_imports_table_widget'))
        formlayout.addRow(boxlayout)
        groupbox = QtWidgets.QGroupBox('Imported Ontologies', self, objectName='ontology_imports_widget')
        groupbox.setLayout(formlayout)
        self.addWidget(groupbox)

        ## ONTOLOGY ANNOTATIONS GROUP

        table = QtWidgets.QTableWidget(0, 2, self, objectName='annotations_table_widget')
        table.clear()
        table.setHorizontalHeaderLabels(['Property', 'Connected Resource'])
        table.horizontalHeader().setStretchLastSection(True)
        table.horizontalHeader().setSectionsClickable(False)
        table.horizontalHeader().setMinimumSectionSize(170)
        table.horizontalHeader().setSectionsClickable(False)
        table.verticalHeader().setVisible(False)
        table.verticalHeader().setSectionsClickable(False)
        table.setSelectionBehavior(QtWidgets.QAbstractItemView.SelectRows)
        self.addWidget(table)

        addBtn = QtWidgets.QPushButton('Add', objectName='ontology_annotations_add_button')
        delBtn = QtWidgets.QPushButton('Remove', objectName='ontology_annotations_delete_button')
        editBtn = QtWidgets.QPushButton('Edit', objectName='ontology_annotations_edit_button')
        connect(addBtn.clicked, self.addOntologyAnnotation)
        connect(delBtn.clicked, self.removeOntologyAnnotation)
        connect(editBtn.clicked, self.editOntologyAnnotation)
        self.addWidget(addBtn)
        self.addWidget(delBtn)
        self.addWidget(editBtn)

        boxlayout = QtWidgets.QHBoxLayout()
        boxlayout.setAlignment(QtCore.Qt.AlignCenter)
        boxlayout.addWidget(self.widget('ontology_annotations_add_button'))
        boxlayout.addWidget(self.widget('ontology_annotations_delete_button'))
        boxlayout.addWidget(self.widget('ontology_annotations_edit_button'))

        formlayout = QtWidgets.QFormLayout()
        formlayout.addRow(self.widget('annotations_table_widget'))
        formlayout.addRow(boxlayout)
        groupbox = QtWidgets.QGroupBox('Ontology Annotations', self, objectName='ontology_annotations_widget')
        groupbox.setLayout(formlayout)
        self.addWidget(groupbox)

        ## GENERAL TAB LAYOUT CONFIGURATION

        layout = QtWidgets.QVBoxLayout()
        layout.setAlignment(QtCore.Qt.AlignTop)
        layout.addWidget(self.widget('ontology_iri_widget'), 0, QtCore.Qt.AlignTop)
        layout.addWidget(self.widget('ontology_imports_widget'), 0, QtCore.Qt.AlignTop)
        layout.addWidget(self.widget('ontology_annotations_widget'), 0, QtCore.Qt.AlignTop)
        widget = QtWidgets.QWidget()
        widget.setLayout(layout)
        widget.setObjectName('general_widget')
        self.addWidget(widget)

        #############################################
        # PREFIXES TAB
        #################################

        ## PREFIXES GROUP
        table = QtWidgets.QTableWidget(1, 2, self, objectName='prefixes_table_widget')
        table.horizontalHeader().setStretchLastSection(True)
        table.horizontalHeader().setSectionsClickable(False)
        table.horizontalHeader().setMinimumSectionSize(100)
        table.horizontalHeader().setSectionsClickable(False)
        table.verticalHeader().setVisible(False)
        table.verticalHeader().setSectionsClickable(False)
        table.setSelectionBehavior(QtWidgets.QAbstractItemView.SelectRows)
<<<<<<< HEAD
=======
        table.setFont(Font('Roboto', 13))

>>>>>>> 9e3d0cc1
        self.addWidget(table)


        delBtn = QtWidgets.QPushButton('Remove', objectName='prefixes_delete_button')
        #connect(addBtn.clicked, self.addPrefix)
        connect(delBtn.clicked, self.removePrefix)
        #self.addWidget(addBtn)
        self.addWidget(delBtn)

        boxlayout = QtWidgets.QHBoxLayout()
        boxlayout.setAlignment(QtCore.Qt.AlignCenter)
        #boxlayout.addWidget(self.widget('prefixes_add_button'))
        boxlayout.addWidget(self.widget('prefixes_delete_button'))

        formlayout = QtWidgets.QFormLayout()
        formlayout.addRow(self.widget('prefixes_table_widget'))
        formlayout.addRow(boxlayout)

        definedPrefixesGroupbox = QtWidgets.QGroupBox('Defined Prefixes', self, objectName='defined_prefixes_group_widget')
        definedPrefixesGroupbox.setLayout(formlayout)
        self.addWidget(definedPrefixesGroupbox)


        prefixLabel = QtWidgets.QLabel(self, objectName='prefix_input_label')
        prefixLabel.setFont(Font('Roboto', 13))
        prefixLabel.setText('Prefix')
        self.addWidget(prefixLabel)

        prefixField = StringField(self, objectName='prefix_input_field')
        prefixField.setFont(Font('Roboto', 13))
        #prefixField.setPlaceholderText('e.g. http://example.com/ontologies/myontology/')
        self.addWidget(prefixField)

        nsLabel = QtWidgets.QLabel(self, objectName='ns_input_label')
        nsLabel.setFont(Font('Roboto', 13))
        nsLabel.setText('Namespace')
        self.addWidget(nsLabel)

        nsField = StringField(self, objectName='ns_input_field')
        nsField.setFont(Font('Roboto', 13))
        #nsField.setPlaceholderText('e.g. http://example.com/ontologies/myontology/1.0')
        self.addWidget(nsField)
        inputPrefixLayout = QtWidgets.QFormLayout()
        inputPrefixLayout.addRow(self.widget('prefix_input_label'), self.widget('prefix_input_field'))
        inputPrefixLayout.addRow(self.widget('ns_input_label'), self.widget('ns_input_field'))

        addBtn = QtWidgets.QPushButton('Add', objectName='prefixes_add_button')
        connect(addBtn.clicked, self.addPrefix)
        self.addWidget(addBtn)
        boxlayout = QtWidgets.QHBoxLayout()
        boxlayout.setAlignment(QtCore.Qt.AlignCenter)
        boxlayout.addWidget(self.widget('prefixes_add_button'))

        formlayout = QtWidgets.QFormLayout()
        formlayout.addRow(inputPrefixLayout)
        formlayout.addRow(boxlayout)
        groupbox = QtWidgets.QGroupBox('Define new prefix', self, objectName='add_prefix_group_widget')
        groupbox.setLayout(formlayout)
        self.addWidget(groupbox)

        ## PREFIXES TAB LAYOUT CONFIGURATION

        layout = QtWidgets.QVBoxLayout()
        layout.setAlignment(QtCore.Qt.AlignTop)
        layout.addWidget(self.widget('defined_prefixes_group_widget'), 0, QtCore.Qt.AlignTop)
        layout.addWidget(self.widget('add_prefix_group_widget'), 1, QtCore.Qt.AlignTop)
        widget = QtWidgets.QWidget()
        widget.setLayout(layout)
        widget.setObjectName('prefixes_widget')
        self.addWidget(widget)

        #############################################
        # ANNOTATIONS TAB
        #################################

        ## ANNOTATIONS GROUP

        table = QtWidgets.QTableWidget(0, 2, self, objectName='annotation_properties_table_widget')
        table.setHorizontalHeaderLabels(['IRI', 'Comment'])
        table.horizontalHeader().setStretchLastSection(True)
        table.horizontalHeader().setSectionsClickable(False)
        table.horizontalHeader().setMinimumSectionSize(100)
        table.horizontalHeader().setSectionsClickable(False)
        table.verticalHeader().setVisible(False)
        table.verticalHeader().setSectionsClickable(False)
        table.setSelectionBehavior(QtWidgets.QAbstractItemView.SelectRows)
        self.addWidget(table)

        #addBtn = QtWidgets.QPushButton('Add', objectName='annotation_properties_add_button')
        delBtn = QtWidgets.QPushButton('Remove', objectName='annotation_properties_delete_button')
        #connect(addBtn.clicked, self.addAnnotationProperty)
        connect(delBtn.clicked, self.removeAnnotationProperty)
        #self.addWidget(addBtn)
        self.addWidget(delBtn)

        boxlayout = QtWidgets.QHBoxLayout()
        boxlayout.setAlignment(QtCore.Qt.AlignCenter)
        #boxlayout.addWidget(self.widget('annotation_properties_add_button'))
        boxlayout.addWidget(self.widget('annotation_properties_delete_button'))

        formlayout = QtWidgets.QFormLayout()
        formlayout.addRow(self.widget('annotation_properties_table_widget'))
        formlayout.addRow(boxlayout)
        groupbox = QtWidgets.QGroupBox('Annotation Properties', self, objectName='annotation_properties_widget')
        groupbox.setLayout(formlayout)
        self.addWidget(groupbox)

        ########ADDED

        comboBoxLabel = QtWidgets.QLabel(self, objectName='iri_prefix_combobox_label')
        comboBoxLabel.setFont(Font('Roboto', 12))
        comboBoxLabel.setText('Prefix')
        self.addWidget(comboBoxLabel)

        combobox = ComboBox(objectName='iri_prefix_switch')
        combobox.setEditable(False)
        combobox.setFont(Font('Roboto', 12))
        combobox.setFocusPolicy(QtCore.Qt.StrongFocus)
        combobox.setScrollEnabled(False)
        combobox.addItem(self.noPrefixString)
        # combobox.addItems([x+':' for x in self.project.getManagedPrefixes()])
        combobox.addItems([x + ':' + '  <' + y + '>' for x, y in self.project.prefixDictItems()])
        combobox.setCurrentText(self.noPrefixString)
        self.addWidget(combobox)

        inputLabel = QtWidgets.QLabel(self, objectName='input_field_label')
        inputLabel.setFont(Font('Roboto', 12))
        inputLabel.setText('Input')
        self.addWidget(inputLabel)

        inputField = StringField(self, objectName='iri_input_field')
        # inputField.setFixedWidth(300)
        inputField.setFont(Font('Roboto', 12))
        inputField.setValue('')
        self.addWidget(inputField)

        fullIriLabel = QtWidgets.QLabel(self, objectName='full_iri_label')
        fullIriLabel.setFont(Font('Roboto', 12))
        fullIriLabel.setText('Full IRI')
        self.addWidget(fullIriLabel)
        fullIriField = StringField(self, objectName='full_iri_field')
        # fullIriField.setFixedWidth(300)
        fullIriField.setFont(Font('Roboto', 12))
        fullIriField.setReadOnly(True)
        self.addWidget(fullIriField)

        addBtn = QtWidgets.QPushButton('Add', objectName='annotation_add_button')
        connect(addBtn.clicked, self.addAnnotationProperty)
        self.addWidget(addBtn)
        boxlayout = QtWidgets.QHBoxLayout()
        boxlayout.setAlignment(QtCore.Qt.AlignCenter)
        boxlayout.addWidget(self.widget('annotation_add_button'))

        formlayout = QtWidgets.QFormLayout()
        formlayout.addRow(self.widget('iri_prefix_combobox_label'), self.widget('iri_prefix_switch'))
        formlayout.addRow(self.widget('input_field_label'), self.widget('iri_input_field'))
        formlayout.addRow(self.widget('full_iri_label'), self.widget('full_iri_field'))
        formlayout.addRow(boxlayout)

        groupbox = QtWidgets.QGroupBox('Define new annotation property', self, objectName='add_annotation_group_widget')
        groupbox.setLayout(formlayout)
        self.addWidget(groupbox)

        connect(self.widget('iri_prefix_switch').currentIndexChanged, self.onAnnotationPrefixChanged)
        connect(self.widget('iri_input_field').textChanged, self.onAnnotationInputChanged)

        ## ANNOTATIONS TAB LAYOUT CONFIGURATION

        layout = QtWidgets.QVBoxLayout()
        layout.setAlignment(QtCore.Qt.AlignTop)
        layout.addWidget(self.widget('annotation_properties_widget'), 0, QtCore.Qt.AlignTop)
        layout.addWidget(self.widget('add_annotation_group_widget'), 1, QtCore.Qt.AlignTop)
        widget = QtWidgets.QWidget()
        widget.setLayout(layout)
        widget.setObjectName('annotations_widget')
        self.addWidget(widget)

        #TODO
        #############################################
        # Global IRI
        #################################
        checkBoxLabel = QtWidgets.QLabel(self, objectName='checkBox_label')
        checkBoxLabel.setFont(Font('Roboto', 12))
        checkBoxLabel.setText('Derive rdfs:label from simple name')
        self.addWidget(checkBoxLabel)
        checked = self.project.addLabelFromSimpleName
        checkBox = CheckBox('',self,enabled=True,checked=checked,clicked=self.onLabelcheckBoxClicked, objectName='label_checkbox')
        self.addWidget(checkBox)

        comboBoxLabel = QtWidgets.QLabel(self, objectName='lang_combobox_label')
        comboBoxLabel.setFont(Font('Roboto', 12))
        comboBoxLabel.setText('Default rdfs:label language')
        self.addWidget(comboBoxLabel)
        combobox = ComboBox(self, objectName='lang_switch')
        combobox.setEditable(False)
        combobox.setFont(Font('Roboto', 12))
        combobox.setFocusPolicy(QtCore.Qt.StrongFocus)
        combobox.setScrollEnabled(True)
        combobox.addItem(self.emptyString)
        combobox.addItems([x for x in self.project.getLanguages()])
        if self.project.defaultLanguage:
            combobox.setCurrentText(self.project.defaultLanguage)
        else:
            combobox.setCurrentText(self.emptyString)
        if checkBox.isChecked():
            combobox.setStyleSheet("background:#FFFFFF");
            combobox.setEnabled(True)
        else:
            combobox.setStyleSheet("background:#808080");
            combobox.setEnabled(False)
        connect(combobox.currentIndexChanged, self.onLanguageSwitched)


        self.addWidget(combobox)
        iriLabelLayout = QtWidgets.QFormLayout()
        iriLabelLayout.addRow(self.widget('checkBox_label'), self.widget('label_checkbox'))
        iriLabelLayout.addRow(self.widget('lang_combobox_label'), self.widget('lang_switch'))

        applyBtn = QtWidgets.QPushButton('Apply', objectName='iri_label_button')
        applyBtn.setEnabled(False)
        connect(applyBtn.clicked, self.doApplyIriLabel)
        self.addWidget(applyBtn)
        boxlayout = QtWidgets.QHBoxLayout()
        boxlayout.setAlignment(QtCore.Qt.AlignCenter)
        boxlayout.addWidget(self.widget('iri_label_button'))

        formlayout = QtWidgets.QFormLayout()
        formlayout.addRow(iriLabelLayout)
        formlayout.addRow(boxlayout)
        groupbox = QtWidgets.QGroupBox('IRI Definition', self, objectName='iri_definition_group_widget')
        groupbox.setLayout(formlayout)
        self.addWidget(groupbox)


        #REFACTOR
        preLabel = QtWidgets.QLabel(self, objectName='pre_input_label')
        preLabel.setFont(Font('Roboto', 13))
        preLabel.setText('Pre ')
        self.addWidget(preLabel)

        preField = StringField(self, objectName='pre_input_field')
        preField.setFont(Font('Roboto', 13))
        # prefixField.setPlaceholderText('e.g. http://example.com/ontologies/myontology/')
        self.addWidget(preField)

        postLabel = QtWidgets.QLabel(self, objectName='post_input_label')
        postLabel.setFont(Font('Roboto', 13))
        postLabel.setText('Post ')
        self.addWidget(postLabel)

        postField = StringField(self, objectName='post_input_field')
        postField.setFont(Font('Roboto', 13))
        # prefixField.setPlaceholderText('e.g. http://example.com/ontologies/myontology/')
        self.addWidget(postField)

        iriRefactorLayout = QtWidgets.QFormLayout()
        iriRefactorLayout.addRow(self.widget('pre_input_label'), self.widget('pre_input_field'))
        iriRefactorLayout.addRow(self.widget('post_input_label'), self.widget('post_input_field'))

        refactorBtn = QtWidgets.QPushButton('Refactor', objectName='iri_refactor_button')
        connect(refactorBtn.clicked, self.doIriRefactor)
        self.addWidget(refactorBtn)
        boxlayout = QtWidgets.QHBoxLayout()
        boxlayout.setAlignment(QtCore.Qt.AlignCenter)
        boxlayout.addWidget(self.widget('iri_refactor_button'))

        formlayout = QtWidgets.QFormLayout()
        formlayout.addRow(iriRefactorLayout)
        formlayout.addRow(boxlayout)
        groupbox = QtWidgets.QGroupBox('IRI Refactor', self, objectName='iri_refactor_group_widget')
        groupbox.setLayout(formlayout)
        self.addWidget(groupbox)

        layout = QtWidgets.QVBoxLayout()
        layout.setAlignment(QtCore.Qt.AlignTop)
        layout.addWidget(self.widget('iri_definition_group_widget'), 0, QtCore.Qt.AlignTop)
        layout.addWidget(self.widget('iri_refactor_group_widget'), 1, QtCore.Qt.AlignTop)
        widget = QtWidgets.QWidget()
        widget.setLayout(layout)
        widget.setObjectName('iri_widget')
        self.addWidget(widget)


        # TODO END

        #############################################
        # CONFIRMATION BOX
        #################################

        confirmation = QtWidgets.QDialogButtonBox(QtCore.Qt.Horizontal, self, objectName='confirmation_widget')
        #confirmation.addButton(QtWidgets.QDialogButtonBox.Save)
        #confirmation.addButton(QtWidgets.QDialogButtonBox.Cancel)
        doneBtn = QtWidgets.QPushButton('Done', objectName='done_button')
        confirmation.addButton(doneBtn, QtWidgets.QDialogButtonBox.AcceptRole)
        confirmation.setContentsMargins(10, 0, 10, 10)
        self.addWidget(confirmation)

        #############################################
        # MAIN WIDGET
        #################################

        widget = QtWidgets.QTabWidget(self, objectName='main_widget')
        widget.addTab(self.widget('general_widget'), 'General')
        widget.addTab(self.widget('prefixes_widget'), 'Prefixes')
        widget.addTab(self.widget('annotations_widget'), 'Annotations')
        widget.addTab(self.widget('iri_widget'), 'Global IRIs')
        self.addWidget(widget)

        layout = QtWidgets.QVBoxLayout()
        layout.setContentsMargins(0, 0, 0, 0)
        layout.addWidget(self.widget('main_widget'))
        layout.addWidget(self.widget('confirmation_widget'), 0, QtCore.Qt.AlignRight)
        self.setLayout(layout)
        self.setMinimumSize(800, 520)
        self.setWindowIcon(QtGui.QIcon(':/icons/128/ic_eddy'))
        self.setWindowTitle('Ontology Manager')
        self.redraw()

        connect(confirmation.accepted, self.accept)
        connect(confirmation.rejected, self.reject)

        table = self.widget('prefixes_table_widget')
        connect(table.cellChanged, self.managePrefixTableEntryModification)

    #############################################
    #   PROPERTIES
    #################################

    @property
    def session(self):
        """
        Returns the reference to the main session (alias for PreferencesDialog.parent()).
        :rtype: Session
        """
        return self.parent()

    #############################################
    #   SLOTS
    #################################
    @QtCore.pyqtSlot()
    def accept(self):
        """
        Executed when the dialog is accepted.
        """
        ##
        ## TODO: complete validation and settings save
        ##
        #############################################
        # GENERAL TAB
        #################################

        #############################################
        # PREFIXES TAB
        #################################

        #############################################
        # ANNOTATIONS TAB
        #################################

        #############################################
        # SAVE & EXIT
        #################################

        super().accept()

    @QtCore.pyqtSlot()
    def reject(self):
        """
        Executed when the dialog is accepted.
        """
        ##
        ## TODO: complete validation and settings save
        ##
        #############################################
        # GENERAL TAB
        #################################

        #############################################
        # PREFIXES TAB
        #################################

        #############################################
        # ANNOTATIONS TAB
        #################################

        #############################################
        # SAVE & EXIT
        #################################

        super().reject()

    @QtCore.pyqtSlot()
    def redraw(self):
        """
        Redraw the dialog components, reloading their contents.
        """
        #############################################
        # GENERAL TAB
        #################################
        iriField = self.widget('ontology_iri_field')
        if self.project.ontologyIRI:
            iriField.setText(str(self.project.ontologyIRI))

        versionField = self.widget('ontology_version_field')
        if self.project.version and self.project.version != 'NULL':
            versionField.setText(self.project.version)

        self.widget('save_ont_iri_version_button').setEnabled(False)

        table = self.widget('annotations_table_widget')
        ontAnnAss = self.project.ontologyIRI.annotationAssertions
        table.clear()
        table.setRowCount(len(ontAnnAss))
        table.setHorizontalHeaderLabels(['Property', 'Connected Resource'])
        rowcount = 0
        for assertion in ontAnnAss:
            propertyItem = QtWidgets.QTableWidgetItem(str(assertion.assertionProperty))
            propertyItem.setFlags(QtCore.Qt.ItemIsEnabled|QtCore.Qt.ItemIsSelectable)
            propertyItem.setData(Qt.UserRole, assertion)
            table.setItem(rowcount, 0, propertyItem)
            valueItem = QtWidgets.QTableWidgetItem(str(assertion.getObjectResourceString(True)))
            valueItem.setFlags(QtCore.Qt.ItemIsEnabled | QtCore.Qt.ItemIsSelectable)
            table.setItem(rowcount, 1, QtWidgets.QTableWidgetItem(valueItem))
            rowcount += 1
        table.resizeColumnToContents(0)

        # TODO: reload imports when they are implemented

        #############################################
        # PREFIXES TAB
        #################################

        # Reload prefixes table contents
        prefixDictItems = self.project.prefixDictItems()
        table = self.widget('prefixes_table_widget')
        table.clear()
        table.setRowCount(len(prefixDictItems))
        table.setHorizontalHeaderLabels(['Prefix', 'Namespace'])

        rowcount = 0
        for prefix, namespace in prefixDictItems:
            table.setItem(rowcount, 0, QtWidgets.QTableWidgetItem(prefix))
            table.setItem(rowcount, 1, QtWidgets.QTableWidgetItem(namespace))
            rowcount += 1
        self.buildPrefixIndexMap()
        table.resizeColumnsToContents()

        #############################################
        # ANNOTATIONS TAB
        #################################
        annotationProperties = self.project.getAnnotationPropertyIRIs()
        table = self.widget('annotation_properties_table_widget')
        table.clear()
        table.setHorizontalHeaderLabels(['IRI', 'Comment'])
        table.setRowCount(len(annotationProperties))
        rowcount = 0
        for annIRI in annotationProperties:
            propertyItem = QtWidgets.QTableWidgetItem(str(annIRI))
            propertyItem.setFlags(QtCore.Qt.ItemIsEnabled|QtCore.Qt.ItemIsSelectable)
            table.setItem(rowcount,0,propertyItem)
            rowcount += 1
        table.resizeColumnsToContents()

        #############################################
        # Global IRI
        #################################
        checked = self.project.addLabelFromSimpleName
        checkBox = self.widget('label_checkbox')
        checkBox.setChecked(checked)

        combobox = self.widget('lang_switch')
        if self.project.defaultLanguage:
            combobox.setCurrentText(self.project.defaultLanguage)
        else:
            combobox.setCurrentText(self.emptyString)
        if checkBox.isChecked():
            self.widget('lang_switch').setStyleSheet("background:#FFFFFF");
            self.widget('lang_switch').setEnabled(True)
        else:
            self.widget('lang_switch').setStyleSheet("background:#808080");
            self.widget('lang_switch').setEnabled(False)

        # REFACTOR
        self.widget('iri_label_button').setEnabled(False)
        preField = self.widget('pre_input_field')
        postField = self.widget('post_input_field')


        #############################################
        # SAVE & EXIT
        #################################


    #############################################
    # GENERAL TAB
    #################################
    @QtCore.pyqtSlot(str)
    def onOntologyIriOrVersionEdited(self, textValue):
        self.widget('save_ont_iri_version_button').setEnabled(True)

    @QtCore.pyqtSlot(bool)
    def saveOntologyIRIAndVersion(self, _):
        """
        Adds an ontology import to the current project.
        :type _: bool
        """
        try:
            oldIri = ''
            if self.project.ontologyIRI:
                oldIri = str(self.project.ontologyIRI)
            oldVersion = ''
            if self.project.version:
                oldVersion = self.project.version

            iriField = self.widget('ontology_iri_field')
            ontIriString = iriField.value()
            versionField = self.widget('ontology_version_field')
            version = versionField.value()

            self.project.isValidIdentifier(ontIriString)

            command = CommandProjectSetOntologyIRIAndVersion(self.project, ontIriString, version, oldIri, oldVersion)
            self.session.undostack.beginMacro('Set ontology IRI')
            if command:
                self.session.undostack.push(command)
            self.session.undostack.endMacro()
            self.widget('save_ont_iri_version_button').setEnabled(False)

        except IllegalNamespaceError as e:
            msgBox = MessageBoxFactory.getMessageBox(self, 'Illegal identifier',
                                                     'IRI definition issue', MsgBoxType.WARNING.value,
                                                     informativeText='The string "{}" is not a legal identifier'.format(
                                                         ontIriString),
                                                     detailedText=str(e))
            msgBox.exec_()

    @QtCore.pyqtSlot(bool)
    def addOntologyImport(self, _):
        """
        Adds an ontology import to the current project.
        :type _: bool
        """
        # TODO: not implemented yet
        LOGGER.debug("addOntologyImport called")

    @QtCore.pyqtSlot(bool)
    def removeOntologyImport(self, _):
        """
        Removes an ontology import from the current project.
        :type _: bool
        """
        # TODO: not implemented yet
        LOGGER.debug("removeOntologyImport called")

    @QtCore.pyqtSlot(bool)
    def addOntologyAnnotation(self, _):
        """
        Adds an annotation to the current ontology.
        :type _: bool
        """
        LOGGER.debug("addOntologyAnnotation called")
        assertionBuilder = self.session.doOpenAnnotationAssertionBuilder(self.project.ontologyIRI) #AnnotationAssertionBuilderDialog(self.project.ontologyIRI,self.session)
        connect(assertionBuilder.sgnAnnotationAssertionAccepted, self.onOntologyAnnotationAssertionAccepted)
        assertionBuilder.exec_()

    #@QtCore.pyqtSlot(AnnotationAssertion)
    def onOntologyAnnotationAssertionAccepted(self,assertion):
        '''
        :type assertion:AnnotationAssertion
        '''
        table = self.widget('annotations_table_widget')
        rowcount = table.rowCount()
        table.setRowCount(rowcount + 1)
        propertyItem = QtWidgets.QTableWidgetItem(str(assertion.assertionProperty))
        propertyItem.setFlags(QtCore.Qt.ItemIsEnabled | QtCore.Qt.ItemIsSelectable)
        propertyItem.setData(Qt.UserRole,assertion)
        table.setItem(rowcount, 0, propertyItem)
        valueItem = QtWidgets.QTableWidgetItem(str(assertion.getObjectResourceString(True)))
        valueItem.setFlags(QtCore.Qt.ItemIsEnabled | QtCore.Qt.ItemIsSelectable)
        table.setItem(rowcount, 1, QtWidgets.QTableWidgetItem(valueItem))
        table.scrollToItem(table.item(rowcount, 0))
        table.resizeColumnToContents(0)


    @QtCore.pyqtSlot(bool)
    def removeOntologyAnnotation(self, _):
        """
        Removes an annotation from the current ontology.
        :type _: bool
        """
        table = self.widget('annotations_table_widget')
        rowcount = table.rowCount()
        selectedRanges = table.selectedRanges()
        commands = []
        for selectedRange in selectedRanges:
            for row in range(selectedRange.bottomRow(), selectedRange.topRow() + 1):
                removedItem = table.item(row, 0)
                assertion = removedItem.data(Qt.UserRole)
                command = CommandIRIRemoveAnnotation(self.project, self.project.ontologyIRI, assertion)
                commands.append(command)
        self.session.undostack.beginMacro('Remove annotations >>')
        for command in commands:
            if command:
                self.session.undostack.push(command)
        self.session.undostack.endMacro()
        for selectedRange in selectedRanges:
            for row in range(selectedRange.bottomRow(), selectedRange.topRow() + 1):
                table.removeRow(row)
        table.setRowCount(rowcount - sum(map(lambda x: x.rowCount(), selectedRanges)))

    @QtCore.pyqtSlot(bool)
    def editOntologyAnnotation(self, _):
        table = self.widget('annotations_table_widget')
        selectedRanges = table.selectedRanges()
        for selectedRange in selectedRanges:
            for row in range(selectedRange.bottomRow(), selectedRange.topRow() + 1):
                editItem = table.item(row, 0)
                assertion = editItem.data(Qt.UserRole)
                #editItem.setData(None)
                assertionBuilder = self.session.doOpenAnnotationAssertionBuilder(self.project.ontologyIRI,assertion)
                connect(assertionBuilder.sgnAnnotationAssertionCorrectlyModified,self.onOntologyAnnotationAssertionModified)
                assertionBuilder.exec_()

    @QtCore.pyqtSlot(AnnotationAssertion)
    def onOntologyAnnotationAssertionModified(self,assertion):
        '''
        :type assertion:AnnotationAssertion
        '''
        table = self.widget('annotations_table_widget')
        rowcount = table.rowCount()
        for row in range(0,rowcount):
            propItem = table.item(row, 0)
            itemAssertion = propItem.data(Qt.UserRole)
            if itemAssertion is assertion:
                newPropertyItem = QtWidgets.QTableWidgetItem(str(assertion.assertionProperty))
                newPropertyItem.setFlags(QtCore.Qt.ItemIsEnabled | QtCore.Qt.ItemIsSelectable)
                newPropertyItem.setData(Qt.UserRole, assertion)
                table.setItem(row, 0, newPropertyItem)
                valueItem = QtWidgets.QTableWidgetItem(str(assertion.getObjectResourceString(True)))
                valueItem.setFlags(QtCore.Qt.ItemIsEnabled | QtCore.Qt.ItemIsSelectable)
                table.setItem(row, 1, QtWidgets.QTableWidgetItem(valueItem))
                break

    #############################################
    # PREFIXES TAB
    #################################
    @QtCore.pyqtSlot(int,int)
    def managePrefixTableEntryModification(self, row, column):
        if not self.addingNewPrefix:
            if column==0:
                self.managePrefixModification(row,column)
            else:
                self.manageNamespaceModification(row,column)
        else:
            self.addingNewPrefix = False

    def managePrefixModification(self, row, column):
        table = self.widget('prefixes_table_widget')
        modifiedItem = table.item(row, column)
        itemText = modifiedItem.text()
        text = str(itemText)
        for index,prefix in self.prefixIndexMap.items():
            if not index==row:
                if prefix==text:
                    print('prefisso già definito')
                    table.setItem(row, 0, QtWidgets.QTableWidgetItem(self.prefixIndexMap[row]))
                    msgBox = MessageBoxFactory.getMessageBox(self,'Already defined prefix',
                                                             'Prefix definition issue',MsgBoxType.WARNING.value,
                                                             informativeText='The prefix "{}" is already used'.format(text))
                    msgBox.exec_()
                    return
        corrNSItem = table.item(row, 1)
        nsItemText = corrNSItem.text()
        nsText = str(nsItemText)
        try:
            self.project.isValidPrefixEntry(text,nsText)

            oldPrefix = None
            for pr,ns in self.project.prefixDictItems():
                if ns==nsText:
                    oldPrefix = pr
                    break

            command = CommandProjectModifyNamespacePrefix(self.project,nsText,text,oldPrefix)
            self.session.undostack.beginMacro('Replace prefix {0} '.format(oldPrefix))
            if command:
                self.session.undostack.push(command)
            self.session.undostack.endMacro()

            #aggiorno mappa
            self.prefixIndexMap[row]=text
        except IllegalPrefixError as e:
            table.setItem(row, 0, QtWidgets.QTableWidgetItem(self.prefixIndexMap[row]))
            msgBox = MessageBoxFactory.getMessageBox(self, 'Illegal prefix',
                                                     'Prefix definition issue', MsgBoxType.WARNING.value,
                                                     informativeText='The string "{}" is not a legal prefix'.format(text),
                                                     detailedText=str(e))
            msgBox.exec_()

    def manageNamespaceModification(self, row, column):
        table = self.widget('prefixes_table_widget')
        modifiedItem = table.item(row, column)
        itemText = modifiedItem.text()
        text = str(itemText)
        corrPrefixItem = table.item(row, 0)
        prefixItemText = corrPrefixItem.text()
        prefixText = str(prefixItemText)
        try:
            self.project.isValidPrefixEntry(prefixText, text)
            namespace = self.project.getPrefixResolution(prefixText)
            command = CommandProjectModifyPrefixResolution(self.project,prefixText,text,namespace)
            self.session.undostack.beginMacro('Modify prefix {0} '.format(text))
            if command:
                self.session.undostack.push(command)
            self.session.undostack.endMacro()

        except IllegalNamespaceError as e:
            msgBox = MessageBoxFactory.getMessageBox(self, 'Illegal namespace',
                                                     'Prefix definition issue', MsgBoxType.WARNING.value,
                                                     informativeText='The string "{}" is not a legal namespace'.format(text),
                                                     detailedText=str(e))
            msgBox.exec_()

    def buildPrefixIndexMap(self):
        self.prefixIndexMap = {}
        table = self.widget('prefixes_table_widget')
        rowcount = table.rowCount()
        for row in range(0,rowcount):
            item = table.item(row, 0)
            itemText = item.text()
            text = str(itemText)
            self.prefixIndexMap[row]=text

    @QtCore.pyqtSlot(bool)
    def addPrefix(self, _):
        """
        Add a new prefix entry to the list of ontology prefixes.
        :type _: bool
        """
        try:
            prefixField = self.widget('prefix_input_field')
            prefixValue = prefixField.value()
            currentPrefixes = self.project.getManagedPrefixes()
            if prefixValue in currentPrefixes:
                print('prefisso già definito, modificalo dalla tabella')
                msgBox = MessageBoxFactory.getMessageBox(self, 'Already defined prefix',
                                                         'Prefix definition issue', MsgBoxType.WARNING.value,
                                                         informativeText='The prefix "{}" is already used'.format(prefixValue))
                msgBox.setWindowModality(Qt.ApplicationModal)
                msgBox.exec_()
                return
            nsField = self.widget('ns_input_field')
            nsValue = nsField.value()

            self.project.isValidPrefixEntry(prefixValue, nsValue)

            command = CommandProjectAddPrefix(self.project,prefixValue,nsValue)
            self.session.undostack.beginMacro('Add prefix {0} '.format(prefixValue))
            if command:
                self.session.undostack.push(command)
            self.session.undostack.endMacro()

            self.addingNewPrefix = True
            table = self.widget('prefixes_table_widget')
            rowcount = table.rowCount()
            table.setRowCount(rowcount + 1)
            table.setItem(rowcount, 0, QtWidgets.QTableWidgetItem(prefixValue))
            table.setItem(rowcount, 1, QtWidgets.QTableWidgetItem(nsValue))
            self.buildPrefixIndexMap()
            table.scrollToItem(table.item(rowcount, 0))
            prefixField.setValue('')
            nsField.setValue('')
        except IllegalPrefixError as e:
            msgBox = MessageBoxFactory.getMessageBox(self, 'Illegal prefix',
                                                     'Prefix definition issue', MsgBoxType.WARNING.value,
                                                     informativeText='The string "{}" is not a legal prefix'.format(prefixValue),
                                                     detailedText=str(e))
            msgBox.exec_()
        except IllegalNamespaceError as e:
            msgBox = MessageBoxFactory.getMessageBox(self, 'Illegal namespace',
                                                     'Prefix definition issue', MsgBoxType.WARNING.value,
                                                     informativeText='The string "{}" is not a legal namespace'.format(nsValue),
                                                     detailedText=str(e))
            msgBox.exec_()

    @QtCore.pyqtSlot(bool)
    def removePrefix(self, _):
        """
        Removes a set of prefix entries from the list of ontology prefixes.
        :type _: bool
        """
        table = self.widget('prefixes_table_widget')
        rowcount = table.rowCount()
        selectedRanges = table.selectedRanges()
        for selectedRange in selectedRanges:
            for row in range(selectedRange.bottomRow(), selectedRange.topRow() + 1):
                removedItem = table.item(row, 0)
                itemText = removedItem.text()
                text = str(itemText)
                namespace = self.project.getPrefixResolution(text)
                command = CommandProjectRemovePrefix(self.project, text, namespace)
                self.session.undostack.beginMacro('Remove prefix {0} '.format(text))
                if command:
                    self.session.undostack.push(command)
                self.session.undostack.endMacro()

        for selectedRange in selectedRanges:
            for row in range(selectedRange.bottomRow(), selectedRange.topRow() + 1):
                table.removeRow(row)
        table.setRowCount(rowcount - sum(map(lambda x: x.rowCount(), selectedRanges)))
        self.buildPrefixIndexMap()

    #############################################
    # ANNOTATIONS TAB
    #################################
    @QtCore.pyqtSlot(bool)
    def addAnnotationProperty(self, _):
        """
        Adds an annotation property to the ontology alphabet.
        :type _: bool
        """
        try:
            annIRI = self.widget('full_iri_field').value()
            if not self.project.existAnnotationProperty(annIRI):
                self.project.isValidIdentifier(annIRI)

                command = CommandProjectAddAnnotationProperty(self.project, annIRI)
                self.session.undostack.beginMacro('Add annotation property {0} '.format(annIRI))
                if command:
                    self.session.undostack.push(command)
                self.session.undostack.endMacro()

                table = self.widget('annotation_properties_table_widget')
                rowcount = table.rowCount()
                table.setRowCount(rowcount + 1)
                propertyItem = QtWidgets.QTableWidgetItem(str(annIRI))
                propertyItem.setFlags(QtCore.Qt.ItemIsEnabled)
                table.setItem(rowcount, 0, propertyItem)
                table.setItem(rowcount, 1, QtWidgets.QTableWidgetItem(''))
                table.scrollToItem(table.item(rowcount, 0))
            self.widget('iri_prefix_switch').setCurrentText(self.noPrefixString)
            self.widget('iri_input_field').setText('')
        except IllegalNamespaceError as e:
            msgBox = MessageBoxFactory.getMessageBox(self, 'Illegal namespace',
                                                     'Entity definition', MsgBoxType.WARNING.value,
                                                     informativeText='The string "{}" is not a legal IRI'.format(annIRI),
                                                     detailedText=str(e))
            msgBox.exec_()

    @QtCore.pyqtSlot(bool)
    def removeAnnotationProperty(self, _):
        """
        Removes an annotation property from the ontology alphabet.
        :type _: bool
        """
        table = self.widget('annotation_properties_table_widget')
        rowcount = table.rowCount()
        selectedRanges = table.selectedRanges()
        commands = []
        for selectedRange in selectedRanges:
            for row in range(selectedRange.bottomRow(), selectedRange.topRow() + 1):
                removedItem = table.item(row, 0)
                itemText = removedItem.text()
                text = str(itemText)
                commands.append(CommandProjectRemoveAnnotationProperty(self.project,text))
        self.session.undostack.beginMacro('remove annotation properties >>')
        for command in commands:
            if command:
                self.session.undostack.push(command)
        self.session.undostack.endMacro()
        for selectedRange in selectedRanges:
            for row in range(selectedRange.bottomRow(), selectedRange.topRow() + 1):
                table.removeRow(row)
        table.setRowCount(rowcount - sum(map(lambda x: x.rowCount(), selectedRanges)))

    @QtCore.pyqtSlot(int)
    def onAnnotationPrefixChanged(self, val):
        self.onAnnotationInputChanged('')

    @QtCore.pyqtSlot('QString')
    def onAnnotationInputChanged(self, val):
        prefix = self.widget('iri_prefix_switch').currentText()
        input = self.widget('iri_input_field').value()
        resolvedPrefix = self.resolvePrefix(prefix)
        fullIri = '{}{}'.format(resolvedPrefix, input)
        self.widget('full_iri_field').setValue(fullIri)

    def resolvePrefix(self, prefixStr):
        prefixLimit = prefixStr.find(':')
        if prefixLimit < 0:
            return ''
        else:
            prefixStr = prefixStr[0:prefixLimit]
            return self.project.getPrefixResolution(prefixStr)
            # return self.project.getPrefixResolution(prefixStr[:-1])

    @QtCore.pyqtSlot(bool)
    def doIriRefactor(self, _):
        """
        Add a new prefix entry to the list of ontology prefixes.
        :type _: bool
        """
        try:
            preField = self.widget('pre_input_field')
            preValue = preField.value()
            if not preValue:
                raise RuntimeError('Please insert a non-empty pre string')
            postField = self.widget('post_input_field')
            postValue = postField.value()
            if postValue:
                self.project.isValidIdentifier(postValue)
            if preValue == postValue:
                return
            matchingIRIS = self.project.getAllIriStartingWith(preValue)
            commandDict = dict()
            for iri in matchingIRIS:
                preIriStr = str(iri)
                postIriStr = str(iri).replace(preValue,postValue,1)
                try:
                    self.project.isValidIdentifier(postIriStr)
                    commandDict[preIriStr] = postIriStr
                except IllegalNamespaceError as e:
                    LOGGER.warning("doIriRefactor(pre='{}' post='{}'): {} excluded from refactoring [{}]".format(preValue,postValue,preIriStr,str(e)))
            command = CommandCommmonSubstringIRIsRefactor(self.project,preValue,commandDict)
            self.session.undostack.beginMacro("IRIs starting with '{}' refactor".format(preValue))
            if command:
                self.session.undostack.push(command)
            self.session.undostack.endMacro()
            msgBox = MessageBoxFactory.getMessageBox(self, 'IRI refactor',
                                                     'IRI refactor', MsgBoxType.INFO.value,
                                                     informativeText="{} IRIs starting with'{}' have been modified".format(len(commandDict), preValue))
            msgBox.exec_()
            preField.setValue('')
            postField.setValue('')
        except IllegalNamespaceError as e:
            msgBox = MessageBoxFactory.getMessageBox(self, 'Illegal Post value',
                                                     'IRI refactor issue', MsgBoxType.WARNING.value,
                                                     informativeText='The string "{}" is not a legal namespace'.format(
                                                         postValue),
                                                     detailedText=str(e))
            msgBox.exec_()
        except RuntimeError as e:
            msgBox = MessageBoxFactory.getMessageBox(self, 'Illegal Pre value',
                                                     'IRI refactor issue', MsgBoxType.WARNING.value,
                                                     informativeText='Empty string is not allowed as Pre value',
                                                     detailedText=str(e))
            msgBox.exec_()


    #############################################
    # Global IRI
    #################################
    @QtCore.pyqtSlot()
    def onLabelcheckBoxClicked(self):
        checkBox = self.widget('label_checkbox')
        if checkBox.isChecked():
            self.widget('lang_switch').setStyleSheet("background:#FFFFFF");
            self.widget('lang_switch').setEnabled(True)
        else:
            self.widget('lang_switch').setStyleSheet("background:#808080");
            self.widget('lang_switch').setEnabled(False)
        self.widget('iri_label_button').setEnabled(True)

    @QtCore.pyqtSlot(int)
    def onLanguageSwitched(self,index):
        self.widget('iri_label_button').setEnabled(True)

    @QtCore.pyqtSlot()
    def doApplyIriLabel(self):
        checkBox = self.widget('label_checkbox')
        undoLanguage = self.project.defaultLanguage
        redoLanguage = str(self.widget('lang_switch').currentText())
        command = CommandProjectSetProjectLabelFromSimpleNameAndLanguage(self.project, checkBox.isChecked(), redoLanguage, not checkBox.isChecked(), undoLanguage)
        self.session.undostack.beginMacro('Set automatic rdf:label management')
        if command:
            self.session.undostack.push(command)
        self.session.undostack.endMacro()

        self.widget('iri_label_button').setEnabled(False)<|MERGE_RESOLUTION|>--- conflicted
+++ resolved
@@ -71,14 +71,11 @@
         """
         super().__init__(session)
 
-<<<<<<< HEAD
         settings = QtCore.QSettings()
-=======
         self.addingNewPrefix = False
         self.prefixIndexMap = {}
         self.project = session.project
 
->>>>>>> 9e3d0cc1
 
         #############################################
         # GENERAL TAB
@@ -91,11 +88,7 @@
         self.addWidget(iriLabel)
 
         iriField = StringField(self, objectName='ontology_iri_field')
-<<<<<<< HEAD
-=======
         connect(iriField.textEdited, self.onOntologyIriOrVersionEdited)
-        iriField.setFont(Font('Roboto', 13))
->>>>>>> 9e3d0cc1
         iriField.setPlaceholderText('e.g. http://example.com/ontologies/myontology/')
         self.addWidget(iriField)
 
@@ -104,11 +97,7 @@
         self.addWidget(versionLabel)
 
         versionField = StringField(self, objectName='ontology_version_field')
-<<<<<<< HEAD
-=======
         connect(versionField.textEdited,self.onOntologyIriOrVersionEdited)
-        versionField.setFont(Font('Roboto', 13))
->>>>>>> 9e3d0cc1
         versionField.setPlaceholderText('e.g. http://example.com/ontologies/myontology/1.0')
         self.addWidget(versionField)
 
@@ -226,11 +215,6 @@
         table.verticalHeader().setVisible(False)
         table.verticalHeader().setSectionsClickable(False)
         table.setSelectionBehavior(QtWidgets.QAbstractItemView.SelectRows)
-<<<<<<< HEAD
-=======
-        table.setFont(Font('Roboto', 13))
-
->>>>>>> 9e3d0cc1
         self.addWidget(table)
 
 
@@ -341,13 +325,11 @@
         ########ADDED
 
         comboBoxLabel = QtWidgets.QLabel(self, objectName='iri_prefix_combobox_label')
-        comboBoxLabel.setFont(Font('Roboto', 12))
         comboBoxLabel.setText('Prefix')
         self.addWidget(comboBoxLabel)
 
         combobox = ComboBox(objectName='iri_prefix_switch')
         combobox.setEditable(False)
-        combobox.setFont(Font('Roboto', 12))
         combobox.setFocusPolicy(QtCore.Qt.StrongFocus)
         combobox.setScrollEnabled(False)
         combobox.addItem(self.noPrefixString)
@@ -357,18 +339,15 @@
         self.addWidget(combobox)
 
         inputLabel = QtWidgets.QLabel(self, objectName='input_field_label')
-        inputLabel.setFont(Font('Roboto', 12))
         inputLabel.setText('Input')
         self.addWidget(inputLabel)
 
         inputField = StringField(self, objectName='iri_input_field')
         # inputField.setFixedWidth(300)
-        inputField.setFont(Font('Roboto', 12))
         inputField.setValue('')
         self.addWidget(inputField)
 
         fullIriLabel = QtWidgets.QLabel(self, objectName='full_iri_label')
-        fullIriLabel.setFont(Font('Roboto', 12))
         fullIriLabel.setText('Full IRI')
         self.addWidget(fullIriLabel)
         fullIriField = StringField(self, objectName='full_iri_field')
@@ -413,7 +392,6 @@
         # Global IRI
         #################################
         checkBoxLabel = QtWidgets.QLabel(self, objectName='checkBox_label')
-        checkBoxLabel.setFont(Font('Roboto', 12))
         checkBoxLabel.setText('Derive rdfs:label from simple name')
         self.addWidget(checkBoxLabel)
         checked = self.project.addLabelFromSimpleName
@@ -421,12 +399,10 @@
         self.addWidget(checkBox)
 
         comboBoxLabel = QtWidgets.QLabel(self, objectName='lang_combobox_label')
-        comboBoxLabel.setFont(Font('Roboto', 12))
         comboBoxLabel.setText('Default rdfs:label language')
         self.addWidget(comboBoxLabel)
         combobox = ComboBox(self, objectName='lang_switch')
         combobox.setEditable(False)
-        combobox.setFont(Font('Roboto', 12))
         combobox.setFocusPolicy(QtCore.Qt.StrongFocus)
         combobox.setScrollEnabled(True)
         combobox.addItem(self.emptyString)
@@ -467,22 +443,18 @@
 
         #REFACTOR
         preLabel = QtWidgets.QLabel(self, objectName='pre_input_label')
-        preLabel.setFont(Font('Roboto', 13))
         preLabel.setText('Pre ')
         self.addWidget(preLabel)
 
         preField = StringField(self, objectName='pre_input_field')
-        preField.setFont(Font('Roboto', 13))
         # prefixField.setPlaceholderText('e.g. http://example.com/ontologies/myontology/')
         self.addWidget(preField)
 
         postLabel = QtWidgets.QLabel(self, objectName='post_input_label')
-        postLabel.setFont(Font('Roboto', 13))
         postLabel.setText('Post ')
         self.addWidget(postLabel)
 
         postField = StringField(self, objectName='post_input_field')
-        postField.setFont(Font('Roboto', 13))
         # prefixField.setPlaceholderText('e.g. http://example.com/ontologies/myontology/')
         self.addWidget(postField)
 
